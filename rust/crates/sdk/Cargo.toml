--- conflicted
+++ resolved
@@ -1,10 +1,6 @@
 [package]
 name = "chainlink-data-streams-sdk"
-<<<<<<< HEAD
-version = "1.0.4"
-=======
 version = "1.1.0"
->>>>>>> e2097ca3
 edition = "2021"
 rust-version = "1.70"
 description = "Chainlink Data Streams client SDK"
@@ -15,11 +11,7 @@
 keywords = ["chainlink"]
 
 [dependencies]
-<<<<<<< HEAD
-chainlink-data-streams-report = { path = "../report", version = "1.0.4" }
-=======
 chainlink-data-streams-report = { path = "../report", version = "1.1.0" }
->>>>>>> e2097ca3
 reqwest = { version = "0.11.20", features = ["json", "rustls-tls"] }
 tokio = { version = "1.29.1", features = ["full"] }
 tokio-tungstenite = { version = "0.20.1", features = [
