[package]
name = "chainlink-data-streams-report"
<<<<<<< HEAD
version = "1.0.4"
=======
version = "1.1.0"
>>>>>>> e2097ca3
edition = "2021"
description = "Chainlink Data Streams Report"
license = "MIT"
repository = "https://github.com/smartcontractkit/data-streams-sdk"
readme = "../../README.md"
exclude = ["/target/*", "examples/*"]
keywords = ["chainlink"]

[dependencies]
serde = { version = "1.0", features = ["derive"] }
serde_json = "1.0"
hex = "0.4"
num-bigint = "0.4"
thiserror = "1.0"
snap = "1"<|MERGE_RESOLUTION|>--- conflicted
+++ resolved
@@ -1,10 +1,6 @@
 [package]
 name = "chainlink-data-streams-report"
-<<<<<<< HEAD
-version = "1.0.4"
-=======
 version = "1.1.0"
->>>>>>> e2097ca3
 edition = "2021"
 description = "Chainlink Data Streams Report"
 license = "MIT"
